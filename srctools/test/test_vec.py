--- conflicted
+++ resolved
@@ -174,10 +174,7 @@
             assert vec[c] == z, msg
 
 
-<<<<<<< HEAD
-def test_unary_ops(py_c_vec: PyCVec):
-=======
-def test_vec_stringification(py_c_vec):
+def test_vec_stringification(py_c_vec: PyCVec):
     """Test the various string methods."""
     Vec, Angle, Matrix, parse_vec_str = py_c_vec
     # Add on the edge case where '.0' needs to be kept.
@@ -191,8 +188,7 @@
         assert format(v, '.02f') == f'{x:.02f} {y:.02f} {z:.02f}'
 
 
-def test_unary_ops(py_c_vec):
->>>>>>> ea6d39f5
+def test_unary_ops(py_c_vec: PyCVec):
     """Test -vec and +vec."""
     Vec, Angle, Matrix, parse_vec_str = py_c_vec
     for x, y, z in iter_vec(VALID_NUMS):
